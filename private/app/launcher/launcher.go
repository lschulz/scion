--- conflicted
+++ resolved
@@ -17,26 +17,23 @@
 package launcher
 
 import (
+	"context"
 	"fmt"
-<<<<<<< HEAD
-=======
 	"io"
 	"net"
 	"os"
->>>>>>> e94145d5
 
 	"github.com/prometheus/client_golang/prometheus"
 	"github.com/prometheus/client_golang/prometheus/promauto"
 	"github.com/spf13/cobra"
+	"github.com/spf13/viper"
 
 	"github.com/scionproto/scion/pkg/log"
-<<<<<<< HEAD
-=======
 	"github.com/scionproto/scion/pkg/private/prom"
 	"github.com/scionproto/scion/pkg/private/serrors"
->>>>>>> e94145d5
 	"github.com/scionproto/scion/private/app/command"
 	"github.com/scionproto/scion/private/config"
+	libconfig "github.com/scionproto/scion/private/config"
 	"github.com/scionproto/scion/private/env"
 )
 
@@ -49,8 +46,6 @@
 	cfgConfigFile                = "config"
 )
 
-<<<<<<< HEAD
-=======
 // ApplicationBase provides common launcher functions for a SCION server application.
 type ApplicationBase struct {
 	// TOMLConfig holds the Go data structure for the application-specific
@@ -183,7 +178,6 @@
 	return os.Stderr
 }
 
->>>>>>> e94145d5
 // LoggingConfig is implemented by configurations that define logging behavior.
 // If a application configuration does not implement this interface, then a
 // default logging configuration is used.
