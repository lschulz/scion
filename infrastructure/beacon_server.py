--- conflicted
+++ resolved
@@ -196,13 +196,8 @@
             self.propagate_downstream_pcb(downstream_pcb)
 
             # Create beacon for core ADs.
-<<<<<<< HEAD
-            core_pcb = HalfPathBeacon()
+            core_pcb = PathSegment()
             core_pcb.iof = InfoOpaqueField.from_values(OFT.TDC_XOVR, False,
-=======
-            core_pcb = PathSegment()
-            core_pcb.iof = InfoOpaqueField.from_values(OFT.TDC_XOVR,
->>>>>>> a2494c62
                                                        timestamp,
                                                        self.topology.isd_id)
             core_pcb.rotf = ROTField()
